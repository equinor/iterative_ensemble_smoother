import numpy as np
import pytest
from scipy.stats import linregress
import pandas as pd
from p_tqdm import p_map


import iterative_ensemble_smoother as ies

rng = np.random.default_rng(42)

# The following tests follow the
# posterior properties described in
# https://ert.readthedocs.io/en/latest/theory/ensemble_based_methods.html#kalman-posterior-properties
a_true = 1.0
b_true = 5.0
number_of_observations = 45


class LinearModel:
    def __init__(self, a, b):
        self.a = a
        self.b = b

    @classmethod
    def random(cls):
        a_std = 2.0
        b_std = 2.0
        # Priors with bias
        a_bias = 0.5 * a_std
        b_bias = -0.5 * b_std

        return cls(
            rng.normal(a_true + a_bias, a_std),
            rng.normal(b_true + b_bias, b_std),
        )

    def eval(self, x):
        return self.a * x + self.b


def g(x):
    """Non-linear model, Example 5.1 from Evensen 2019"""
    x1 = x[0]
    return x1 + 0.2 * x1**3


def test_version_attribute() -> None:
    assert ies.__version__ != "unknown version"
    assert ies.version_tuple != (0, 0, "unknown version", "unknown commit")


@pytest.mark.parametrize("number_of_realizations", [100, 200])
def test_that_es_update_for_a_linear_model_follows_theory(number_of_realizations):
    true_model = LinearModel(a_true, b_true)

    ensemble = [LinearModel.random() for _ in range(number_of_realizations)]

    A = np.array(
        [
            [realization.a for realization in ensemble],
            [realization.b for realization in ensemble],
        ]
    )
    mean_prior = np.mean(A, axis=1)

    # We use time as the x-axis and observations are at
    # t=0,1,2...number_of_observations
    times = np.arange(number_of_observations)

    S = np.array([[realization.eval(t) for realization in ensemble] for t in times])

    # When observations != true model, then ml estimates != true parameters.
    # This gives both a more advanced and realistic test. Standard normal
    # N(0,1) noise is added to obtain this. The randomness ensures we are not
    # gaming the test. But the difference could in principle be any non-zero
    # scalar.
    observations = np.array(
        [true_model.eval(t) + np.random.normal(0.0, 1.0) for t in times]
    )

    # Leading to fixed Maximum likelihood estimate.
    # It will equal true values when observations are sampled without noise.
    # It will also stay the same over beliefs.
    results = linregress(times, observations)
    maximum_likelihood = np.array([results.slope, results.intercept])

    previous_mean_posterior = mean_prior

    # numerical precision tolerance
    epsilon = 1e-2

    # We iterate with an increased belief in the observations
    for error in [10000.0, 1000.0, 100.0, 10.0, 1.0, 0.1, 0.01]:
        # An important point here is that we do not iteratively
        # update A, but instead, observations stay the same and
        # we increase our belief in the observations
        # As A is update inplace, we have to reset it.
        A = np.array(
            [
                [realization.a for realization in ensemble],
                [realization.b for realization in ensemble],
            ]
        )

        smoother = ies.SIES(
            parameters=A,
            covariance=np.full(observations.shape, error) ** 2,
            observations=observations,
        )

        A_posterior = smoother.sies_iteration(S, step_length=1.0)

        mean_posterior = np.mean(A_posterior, axis=1)

        # All posterior estimates lie between prior and maximum likelihood estimate
        assert (
            np.linalg.norm(mean_posterior - maximum_likelihood)
            - np.linalg.norm(mean_prior - maximum_likelihood)
            < epsilon
        )
        assert (
            np.linalg.norm(mean_prior - mean_posterior)
            - np.linalg.norm(mean_prior - maximum_likelihood)
            < epsilon
        )

        # Posterior parameter estimates improve with increased trust in observations
        assert (
            np.linalg.norm(mean_posterior - maximum_likelihood)
            - np.linalg.norm(previous_mean_posterior - maximum_likelihood)
            < epsilon
        )

        previous_mean_posterior = mean_posterior

    # At strong beliefs, we should be close to the maximum likelihood estimate
    assert np.all(
        np.linalg.norm(previous_mean_posterior - maximum_likelihood) < epsilon
    )


@pytest.mark.parametrize("seed", list(range(1)))
@pytest.mark.parametrize("ensemble_size", [100, 200])
def test_that_posterior_is_between_prior_and_maximum_likelihood(ensemble_size, seed):
    rng = np.random.default_rng(seed)

    # Problem size
    num_params = 10
    num_responses = 100

    # Create a linear mapping g
    A = rng.normal(size=(num_responses, num_params))

    def g(X):
        return A @ X

    # Inputs and outputs
    # The prior is given by N(0, 1)
    # The maximum likelihood estimate is N(10, 1)

    prior = rng.normal(size=(num_params, ensemble_size))
    x_true = rng.normal(size=num_params) + 10
    observations = A @ x_true + rng.normal(size=(num_responses))

    # Compute the maximum likelihood estimate using linear regression
    x_max_likelihood, *_ = np.linalg.lstsq(A, observations, rcond=None)

    # Iterate over increased belief in observations
    distance_from_ml = 1e20
    for standard_deviation in [1e4, 1e3, 1e2, 1e1, 1e0, 1e-1, 1e-2]:
        covariance = np.ones(num_responses) * standard_deviation**2

        # Create smoother
        smoother = ies.SIES(
            parameters=prior, covariance=covariance, observations=observations, seed=42
        )

        # Run through the model
        responses = g(prior)

        # Only the living simulations get passed
        posterior = smoother.sies_iteration(responses, step_length=0.5)

        posterior_mean = posterior.mean(axis=1)
        prior_mean = prior.mean(axis=1)

        # The posterior should be between the prior and the ML estimate
        #     prior <----- d1 -----> posterior <------ d2 ------> ML
        #           <------------------- d3 -------------------->
        # In other words, for distances d1, d2 and d3: d3 >= d1 and d2 >= d1

        distance_prior_ml = np.linalg.norm(prior_mean - x_max_likelihood)
        distance_prior_posterior = np.linalg.norm(prior_mean - posterior_mean)
        distance_posterior_ml = np.linalg.norm(posterior_mean - x_max_likelihood)

        assert distance_prior_ml >= distance_prior_posterior
        assert distance_prior_ml >= distance_posterior_ml

        # As the observation belief increases, the posterior mean should converge
        # to the maximum likelihood estimate
        assert distance_posterior_ml <= distance_from_ml
        distance_from_ml = distance_posterior_ml


@pytest.mark.parametrize("seed", list(range(25)))
@pytest.mark.parametrize("ensemble_size", [5, 25])
def test_that_sies_converges_to_es_in_gauss_linear_case2(seed, ensemble_size):
    rng = np.random.default_rng(seed)

    # Problem size
    num_params = 10
    num_responses = 100

    # Create a linear mapping g
    A = rng.normal(size=(num_responses, num_params))

    def g(X):
        return A @ X

    # Inputs and outputs
    parameters = rng.normal(size=(num_params, ensemble_size))
    x_true = np.linspace(-5, 5, num=num_params)
    observations = A @ x_true + rng.normal(size=num_responses)
    covariance = np.ones(num_responses)

    # Smoother - single step with full step length
    smoother = ies.SIES(
        parameters=parameters,
        covariance=covariance,
        observations=observations,
        seed=seed,
    )
    X_posterior_ES = smoother.sies_iteration(g(parameters), step_length=1.0)

    # Smoother - Many smaller steps
    smoother = ies.SIES(
        parameters=parameters,
        covariance=covariance,
        observations=observations,
        seed=seed,
    )
    X_i = np.copy(parameters)
    for iteration in range(18):
        X_i = smoother.sies_iteration(g(X_i), step_length=0.66)

    # The posterior is the same for a linear model
    # This is not true for non-linear models, where many small steps are better
    assert np.allclose(X_posterior_ES, X_i)


@pytest.mark.parametrize("seed", list(range(25)))
def test_that_posterior_covariance_is_smaller_than_prior(seed):
    rng = np.random.default_rng(seed)
    covariance_inflation = seed + 1

    # Problem size
    num_params = 10
    num_responses = 100
    ensemble_size = 25

    # Create a linear mapping g
    A = rng.normal(size=(num_responses, num_params))

    def g(X):
        return A @ X

    # Inputs and outputs
    prior = rng.normal(size=(num_params, ensemble_size))
    x_true = np.linspace(-5, 5, num=num_params)
    observations = A @ x_true + rng.normal(size=num_responses)
    covariance = np.ones(num_responses) * covariance_inflation

    # Smoother - single step with full step length
    smoother = ies.SIES(
        parameters=prior, covariance=covariance, observations=observations, seed=seed
    )
    posterior = smoother.sies_iteration(g(prior), step_length=1.0)

    # Posterior covariance is smaller than prior covariance
    assert np.linalg.det(np.cov(posterior)) < np.linalg.det(np.cov(prior))


def test_that_sies_converges_to_es_in_gauss_linear_case():
    def poly(a, b, c, x):
        return a * x**2 + b * x + c

    ensemble_size = 200

    # True patameter values
    a_t = 0.5
    b_t = 1.0
    c_t = 3.0

    noise_scale = 0.1
    x_observations = [0, 2, 4, 6, 8]
    observations = [
        (
            poly(a_t, b_t, c_t, x)
            + rng.normal(loc=0, scale=noise_scale * poly(a_t, b_t, c_t, x)),
            noise_scale * poly(a_t, b_t, c_t, x),
            x,
        )
        for x in x_observations
    ]

    d = pd.DataFrame(observations, columns=["value", "sd", "x"])
    d = d.set_index("x")

    coeff_a = rng.normal(0, 1, size=ensemble_size)
    coeff_b = rng.normal(0, 1, size=ensemble_size)
    coeff_c = rng.normal(0, 1, size=ensemble_size)

    X = np.concatenate(
        (coeff_a.reshape(-1, 1), coeff_b.reshape(-1, 1), coeff_c.reshape(-1, 1)), axis=1
    ).T

    fwd_runs = p_map(
        poly,
        coeff_a,
        coeff_b,
        coeff_c,
        [np.arange(max(x_observations) + 1)] * ensemble_size,
        desc="Running forward model.",
    )

    # Pick responses where we have observations
    response_ensemble = np.array(
        [fwd_run[d.index.get_level_values("x").to_list()] for fwd_run in fwd_runs]
    ).T

    seed = 12345

    smoother = ies.SIES(
        parameters=X,
        covariance=d.sd.values**2,
        observations=d.value.values,
        seed=seed,
    )

    params_es = smoother.sies_iteration(response_ensemble, step_length=1.0)

    # We are more certain after assimilating, so the covariance decreases
    assert np.linalg.det(np.cov(X)) > np.linalg.det(np.cov(params_es))

    params_ies = X.copy()
    responses_ies = response_ensemble.copy()
    smoother_ies = ies.SIES(
        parameters=X,
        covariance=d.sd.values**2,
        observations=d.value.values,
        seed=seed,
    )
    for _ in range(10):
        params_ies = smoother_ies.sies_iteration(responses_ies, step_length=0.5)

        _coeff_a = params_ies[0, :]
        _coeff_b = params_ies[1, :]
        _coeff_c = params_ies[2, :]

        _fwd_runs = p_map(
            poly,
            _coeff_a,
            _coeff_b,
            _coeff_c,
            [np.arange(max(x_observations) + 1)] * ensemble_size,
            desc="SIES ert iteration",
        )

        assert np.linalg.det(np.cov(X)) > np.linalg.det(np.cov(params_ies))

        responses_ies = np.array(
            [fwd_run[d.index.get_level_values("x").to_list()] for fwd_run in _fwd_runs]
        ).T

    assert np.abs(
        (np.linalg.det(np.cov(params_es)) - np.linalg.det(np.cov(params_ies))) < 0.001
    )


@pytest.mark.parametrize("inversion", list(ies.SIES.inversion_funcs.keys()))
def test_that_update_correctly_multiples_gaussians(inversion):
    """
    NB! This test is potentially flaky because of finite ensemble size.

    Bayes' theorem states that
    p(x|y) is proportional to p(y|x)p(x)

    Assume p(x) is N(mu=0, Sigma=2I) and p(y|x) is N(mu=y, Sigma=2I).
    Multiplying these together (see 8.1.8 of the matrix cookbook) we get
    that p(x|y) is N(mu=y/2, Sigma=I).
    Note that Sigma is a covariance matrix.

    Here we use this property, and assume that the forward model is the identity
    to test analysis steps.
    """
    N = 1500
    nparam = 3
    var = 2

    A = rng.standard_normal(size=(nparam, N))
    A = np.linalg.cholesky(var * np.identity(nparam)) @ A
    # Assuming forward model is the identity
    Y = A

<<<<<<< HEAD
    obs_val = 10
    covariance = np.ones(3) * var
    observations = np.array([obs_val, obs_val, obs_val])
    smoother = ies.SIES(
        parameters=A, covariance=covariance, observations=observations, seed=42
    )
=======
    obs_val = 10.0
    observation_values = np.array([obs_val, obs_val, obs_val])
    smoother = ies.SIES(seed=42)
>>>>>>> f5667659

    A_ES = smoother.sies_iteration(
        Y,
        step_length=1.0,
    )

    for i in range(nparam):
        assert np.isclose(A_ES[i, :].mean(), obs_val / 2, rtol=0.15)

    assert (np.abs(np.cov(A_ES) - np.identity(nparam)) < 0.15).all()


@pytest.mark.parametrize(
    "ensemble_size,num_params,linear",
    [
        pytest.param(100, 3, True, id="No projection because linear model"),
        pytest.param(
            100,
            3,
            False,
            id="Project because non-linear and num_params < ensemble_size - 1",
        ),
        pytest.param(3, 100, True, id="No projection because linear model"),
        pytest.param(
            3, 100, False, id="No projection because num_params > ensemble_size - 1"
        ),
        pytest.param(
            10, 10, True, id="No projection because num_params > ensemble_size - 1"
        ),
    ],
)
def test_that_global_es_update_is_identical_to_local(ensemble_size, num_params, linear):
    num_obs = num_params
    X = rng.normal(size=(num_params, ensemble_size))
    Y = X if linear else np.power(X, 2)
    covariance = rng.uniform(size=num_obs) ** 2 + 0.01
    observations = rng.normal(np.zeros(num_params), covariance)

    # First update a subset or batch of parameters at once
    # and and then loop through each remaining parameter and
    # update it separately.
    # This is meant to emulate a configuration where users
    # want to update, say, a field parameter separately from scalar parameters.

    # A single global update
    smoother = ies.SIES(
        parameters=X, covariance=covariance, observations=observations, seed=42
    )
    X_ES_global = smoother.sies_iteration(Y, step_length=1.0)

    # Update each parameter in turn
    smoother = ies.SIES(
        parameters=X, covariance=covariance, observations=observations, seed=42
    )
    W = smoother.propose_W(Y, step_length=1.0)

    # Create an empty matrix, then fill it in row-by-row
    X_ES_local = np.empty(shape=(num_params, ensemble_size))
    for i in range(X.shape[0]):
        # This is line 9 in algorithm 1, using W
        X_ES_local[i, :] = X[i, :] + X[i, :] @ W / np.sqrt(ensemble_size - 1)

    assert np.allclose(X_ES_global, X_ES_local)


@pytest.mark.parametrize("seed", list(range(10)))
def test_that_ies_runs_with_failed_realizations(seed):
    """When the forward model is a simulation being run in parallel on clusters,
    some of the jobs (realizations) might fail. In that case we know which
    realizations have failed, and we wish to keep assimilating data with the
    remaining realizations.

    We assume that once a realization is "dead", it never wakes up again.
    """

    rng = np.random.default_rng(seed)

    # Problem size
    ensemble_size = 300
    num_params = 20
    num_responses = 200

    # Create a linear mapping g
    A = rng.normal(size=(num_responses, num_params))

    def g(X):
        return A @ X

    # Inputs and outputs
    parameters = rng.normal(size=(num_params, ensemble_size))
    x_true = np.linspace(-5, 5, num=num_params)
    observations = A @ x_true
    observations += rng.normal(size=(num_responses))
    covariance = np.ones(num_responses)

    # Create smoother
    smoother = ies.SIES(
        parameters=parameters, covariance=covariance, observations=observations, seed=42
    )

    ensemble_mask = np.ones(ensemble_size, dtype=bool)
    X_i = np.copy(parameters)
    for iteration in range(10):
        # Assume we do a model run, but some realizations (ensemble members)
        # fail for some reason. We know which realizations failed.
        # With 10 iterations and p=[0.9, 0.1], around 1/2 make it till the end.
        simulation_ok = rng.choice([True, False], size=ensemble_size, p=[0.95, 0.05])
        ensemble_mask = np.logical_and(ensemble_mask, simulation_ok)

        # Run through the model
        responses = g(X_i)

        # Only the living simulations get passed
        X_i = smoother.sies_iteration(
            responses[:, ensemble_mask], ensemble_mask=ensemble_mask, step_length=0.05
        )

        # The full matrix is returned, but only X_i[:, ensemble_mask]
        assert X_i.shape == parameters.shape

    mean_posterior_all = X_i.mean(axis=1)
    mean_posterior = X_i[:, ensemble_mask].mean(axis=1)

    # Using only the realizations that lived through all iterations is better
    # than using the ones who died along the way
    assert np.linalg.norm(mean_posterior - x_true) < np.linalg.norm(
        mean_posterior_all - x_true
    )

    # The posterior is closer to the true value than the prior
    assert np.linalg.norm(mean_posterior - x_true) < np.linalg.norm(
        parameters.mean(axis=1) - x_true
    )

    # The posterior mean is reasonably close - or at least nothing crazy happens
    assert np.all(np.abs(mean_posterior - x_true) < 3)


@pytest.mark.parametrize("seed", list(range(1)))
def test_that_subspaces_are_still_used_as_original_realizations_fail(seed):
    """When the forward model is a simulation being run parallel on clusters,
    some of the jobs (realizations) might fail. In that case we know which
    realizations have failed, and we wish to keep assimilating data with the
    remaining realizations.

    We assume that once a realization is "dead", it never wakes up again.
    """

    rng = np.random.default_rng(seed)

    # Problem size
    ensemble_size = num_params = 10
    num_responses = 100

    # Create a linear mapping g
    A = rng.normal(size=(num_responses, num_params))

    def g(X):
        return A @ X

    # Inputs and outputs
    parameters = np.identity(num_params)  # Identity
    x_true = np.arange(num_params)
    observations = A @ x_true
    observations += rng.normal(size=(num_responses))
    covariance = np.ones(num_responses)

    # Create smoother
    smoother = ies.SIES(
        parameters=parameters, covariance=covariance, observations=observations, seed=42
    )

    X_i = np.copy(parameters)
    ensemble_mask = np.ones(ensemble_size, dtype=bool)
    for iteration in range(1, 8):
        ensemble_mask[:iteration] = False

        # Only the living simulations get passed
        responses = g(X_i)
        X_i = smoother.sies_iteration(
            responses[:, ensemble_mask], ensemble_mask=ensemble_mask, step_length=0.2
        )

    # First column is the identity
    assert X_i[0, 0] == 1
    assert np.allclose(X_i[1:, 0], 0)

    assert not np.allclose(X_i[1, 1:], X_i[1, 1])
    assert not np.allclose(X_i[2, 2:], X_i[2, 2])
    assert not np.allclose(X_i[3, 3:], X_i[3, 3])


@pytest.mark.parametrize("seed", list(range(10)))
@pytest.mark.parametrize("inversion", ["exact"])
def test_that_diagonal_and_dense_covariance_return_the_same_result(inversion, seed):
    rng = np.random.default_rng(seed)

    # Create a random problem instance
    ensemble_size = rng.choice([5, 10, 50, 100])
    num_params = rng.choice([5, 10, 50, 100])
    num_obs = rng.choice([5, 10, 50, 100])

    X = rng.normal(size=(num_params, ensemble_size))  # X
    responses = rng.normal(size=(num_obs, ensemble_size))  # Y
    observations = rng.normal(size=num_obs)  # d

    covariance_1D = np.exp(rng.normal(size=num_obs))
    covariance_2D = np.diag(covariance_1D)

    # 1D array of standard deviations
    smoother_diag = ies.SIES(
        parameters=X, covariance=covariance_1D, observations=observations, seed=seed
    )
    assert covariance_1D.ndim == 1
    X_post_diag = smoother_diag.sies_iteration(responses)

    # 2D array of covariances (covariance matrix)
    smoother_covar = ies.SIES(
        parameters=X, covariance=covariance_2D, observations=observations, seed=seed
    )
    assert covariance_2D.ndim == 2
    X_post_covar = smoother_covar.sies_iteration(responses)

    assert np.allclose(X_post_diag, X_post_covar)  # Same result
    assert not np.allclose(X, X_post_covar)  # Update happened


@pytest.mark.parametrize("inversion", ["naive", "exact", "exact_r", "subspace_re"])
@pytest.mark.parametrize("dtype", [np.float32, np.float64])
@pytest.mark.parametrize("diagonal", [True, False])
def test_that_float_dtypes_are_preserved(inversion, dtype, diagonal):
    """If every matrix passed is of a certain dtype, then the output
    should also be of the same dtype. 'linalg' does not support float16
    nor float128."""

    rng = np.random.default_rng(42)

    # Create a random problem instance
    ensemble_size = 25
    num_params = 10
    num_obs = 20

    param_ensemble = rng.normal(size=(num_params, ensemble_size))  # X
    response_ensemble = rng.normal(size=(num_obs, ensemble_size))  # Y
    observation_values = rng.normal(size=num_obs)  # d

    observation_errors = np.exp(rng.normal(size=num_obs))
    if not diagonal:
        observation_errors = np.diag(observation_errors)

    # Convert dtypes
    param_ensemble = param_ensemble.astype(dtype)
    response_ensemble = response_ensemble.astype(dtype)
    observation_values = observation_values.astype(dtype)
    observation_errors = observation_errors.astype(dtype)

    # 1D array of standard deviations
    smoother_diag = ies.SIES(seed=1)
    smoother_diag.fit(
        response_ensemble=response_ensemble,
        observation_errors=observation_errors,
        observation_values=observation_values,
        inversion=inversion,
        param_ensemble=param_ensemble,
    )
    X_posterior = smoother_diag.update(param_ensemble)

    assert X_posterior.dtype == dtype


@pytest.mark.limit_memory("70 MB")
def test_memory_usage():
    """Estimate expected memory usage and make sure ES does not waste memory

    # approx. 65
    # Size of input arrays
    nbytes = (
        X.nbytes
        + Y.nbytes
        + observation_errors.nbytes
        + observation_values.nbytes
        + noise.nbytes
    )
    nbytes += noise.nbytes  # Creating E
    nbytes += noise.nbytes  # Creating D
    nbytes += (
        noise.nbytes
    )  # scaling response_ensemble (can't scale in-place because response_ensemble is an input argument)
    nbytes += 80000 # Omega in C++ (ensemble_size, ensemble_size)
    nbytes += Y.nbytes # Solving for S^T needs Y^T which causes a copy in C++ code
    nbytes += Y.nbytes # Solving for S^T causes both Y^T and S^T to be in memory
    nbytes += Y.nbytes # Creating H in C++
    nbytes /= 1e6
    """
    rng = np.random.default_rng(42)

    ensemble_size = 100
    num_params = 1000
    num_obs = 10000
    X = rng.normal(size=(num_params, ensemble_size))

    Y = rng.normal(size=(num_obs, ensemble_size))

    observation_errors = rng.uniform(size=num_obs)
    observation_values = rng.normal(np.zeros(num_obs), observation_errors)

    smoother = ies.SIES(
        parameters=X,
        covariance=observation_errors,
        observations=observation_values,
    )

    smoother.sies_iteration(Y, 1.0)


if __name__ == "__main__":
    import pytest

    # --durations=10  <- May be used to show potentially slow tests
    pytest.main(
        args=[
            __file__,
            "--doctest-modules",
            "-v",
<<<<<<< HEAD
            "-k test_that_posterior_covariance_is_smaller_than_prior",
=======
            "-v",
            "-k test_that_float_dtypes_are_preserved",
>>>>>>> f5667659
        ]
    )<|MERGE_RESOLUTION|>--- conflicted
+++ resolved
@@ -7,7 +7,6 @@
 
 import iterative_ensemble_smoother as ies
 
-rng = np.random.default_rng(42)
 
 # The following tests follow the
 # posterior properties described in
@@ -18,6 +17,8 @@
 
 
 class LinearModel:
+    rng = np.random.default_rng(42)
+
     def __init__(self, a, b):
         self.a = a
         self.b = b
@@ -31,8 +32,8 @@
         b_bias = -0.5 * b_std
 
         return cls(
-            rng.normal(a_true + a_bias, a_std),
-            rng.normal(b_true + b_bias, b_std),
+            cls.rng.normal(a_true + a_bias, a_std),
+            cls.rng.normal(b_true + b_bias, b_std),
         )
 
     def eval(self, x):
@@ -50,7 +51,7 @@
     assert ies.version_tuple != (0, 0, "unknown version", "unknown commit")
 
 
-@pytest.mark.parametrize("number_of_realizations", [100, 200])
+@pytest.mark.parametrize("number_of_realizations", [300, 500])
 def test_that_es_update_for_a_linear_model_follows_theory(number_of_realizations):
     true_model = LinearModel(a_true, b_true)
 
@@ -282,6 +283,8 @@
 
 
 def test_that_sies_converges_to_es_in_gauss_linear_case():
+    rng = np.random.default_rng(42)
+
     def poly(a, b, c, x):
         return a * x**2 + b * x + c
 
@@ -379,7 +382,8 @@
 
 
 @pytest.mark.parametrize("inversion", list(ies.SIES.inversion_funcs.keys()))
-def test_that_update_correctly_multiples_gaussians(inversion):
+@pytest.mark.parametrize("variance", [1, 2, 5, 9])
+def test_that_update_correctly_multiples_gaussians_in_1D(inversion, variance):
     """
     NB! This test is potentially flaky because of finite ensemble size.
 
@@ -394,37 +398,85 @@
     Here we use this property, and assume that the forward model is the identity
     to test analysis steps.
     """
-    N = 1500
-    nparam = 3
-    var = 2
-
-    A = rng.standard_normal(size=(nparam, N))
-    A = np.linalg.cholesky(var * np.identity(nparam)) @ A
+    N = 1000
+
+    rng = np.random.default_rng(42)
+
+    # X ~ N(0, I * var)
+    X = rng.standard_normal(size=(1, N)) * np.sqrt(variance)
+    assert np.isclose(np.var(X), variance, rtol=0.1)
+
     # Assuming forward model is the identity
-    Y = A
-
-<<<<<<< HEAD
-    obs_val = 10
-    covariance = np.ones(3) * var
-    observations = np.array([obs_val, obs_val, obs_val])
-    smoother = ies.SIES(
-        parameters=A, covariance=covariance, observations=observations, seed=42
-    )
-=======
+    Y = np.copy(X)
+
     obs_val = 10.0
-    observation_values = np.array([obs_val, obs_val, obs_val])
-    smoother = ies.SIES(seed=42)
->>>>>>> f5667659
-
-    A_ES = smoother.sies_iteration(
+    covariance = np.ones(1) * variance
+    observations = np.ones(1) * obs_val
+    smoother = ies.SIES(
+        parameters=X, covariance=covariance, observations=observations, seed=rng
+    )
+
+    X_posterior = smoother.sies_iteration(
         Y,
         step_length=1.0,
     )
 
-    for i in range(nparam):
-        assert np.isclose(A_ES[i, :].mean(), obs_val / 2, rtol=0.15)
-
-    assert (np.abs(np.cov(A_ES) - np.identity(nparam)) < 0.15).all()
+    # Posterior mean should end up in the middle
+    posterior_mean = X_posterior.mean(axis=1)
+    assert np.allclose(posterior_mean, obs_val / 2, rtol=0.1)
+
+    # Posterior covariance
+    assert np.allclose(np.var(X_posterior), 1 / (1 / variance + 1 / variance), rtol=0.1)
+
+
+@pytest.mark.parametrize("inversion", list(ies.SIES.inversion_funcs.keys()))
+@pytest.mark.parametrize("variance", [1, 2, 5, 9])
+def test_that_update_correctly_multiples_gaussians(inversion, variance):
+    """
+    NB! This test is potentially flaky because of finite ensemble size.
+
+    Bayes' theorem states that
+    p(x|y) is proportional to p(y|x)p(x)
+
+    Assume p(x) is N(mu=0, Sigma=2I) and p(y|x) is N(mu=y, Sigma=2I).
+    Multiplying these together (see 8.1.8 of the matrix cookbook) we get
+    that p(x|y) is N(mu=y/2, Sigma=I).
+    Note that Sigma is a covariance matrix.
+
+    Here we use this property, and assume that the forward model is the identity
+    to test analysis steps.
+    """
+    N = 3000
+    nparam = 3
+
+    rng = np.random.default_rng(42)
+
+    # X ~ N(0, I * var)
+    X = rng.standard_normal(size=(nparam, N)) * np.sqrt(variance)
+
+    # Assuming forward model is the identity
+    Y = np.copy(X)
+
+    obs_val = 10.0
+    covariance = np.ones(nparam) * variance
+    observations = np.ones(nparam) * obs_val
+    smoother = ies.SIES(
+        parameters=X, covariance=covariance, observations=observations, seed=rng
+    )
+
+    X_posterior = smoother.sies_iteration(
+        Y,
+        step_length=1.0,
+    )
+
+    # Posterior mean should end up in the middle
+    posterior_mean = X_posterior.mean(axis=1)
+    assert np.allclose(posterior_mean, obs_val / 2, rtol=0.1)
+
+    theoretical_variance = 1 / (1 / variance + 1 / variance)
+    assert np.allclose(
+        np.cov(X_posterior), np.eye(nparam) * theoretical_variance, atol=0.2
+    )
 
 
 @pytest.mark.parametrize(
@@ -447,6 +499,8 @@
     ],
 )
 def test_that_global_es_update_is_identical_to_local(ensemble_size, num_params, linear):
+    rng = np.random.default_rng(42)
+
     num_obs = num_params
     X = rng.normal(size=(num_params, ensemble_size))
     Y = X if linear else np.power(X, 2)
@@ -657,30 +711,28 @@
     num_params = 10
     num_obs = 20
 
-    param_ensemble = rng.normal(size=(num_params, ensemble_size))  # X
-    response_ensemble = rng.normal(size=(num_obs, ensemble_size))  # Y
-    observation_values = rng.normal(size=num_obs)  # d
-
-    observation_errors = np.exp(rng.normal(size=num_obs))
+    parameters = rng.normal(size=(num_params, ensemble_size))  # X
+    responses = rng.normal(size=(num_obs, ensemble_size))  # Y
+    observations = rng.normal(size=num_obs)  # d
+
+    covariance = np.exp(rng.normal(size=num_obs))
     if not diagonal:
-        observation_errors = np.diag(observation_errors)
+        covariance = np.diag(covariance)
 
     # Convert dtypes
-    param_ensemble = param_ensemble.astype(dtype)
-    response_ensemble = response_ensemble.astype(dtype)
-    observation_values = observation_values.astype(dtype)
-    observation_errors = observation_errors.astype(dtype)
-
-    # 1D array of standard deviations
-    smoother_diag = ies.SIES(seed=1)
-    smoother_diag.fit(
-        response_ensemble=response_ensemble,
-        observation_errors=observation_errors,
-        observation_values=observation_values,
-        inversion=inversion,
-        param_ensemble=param_ensemble,
-    )
-    X_posterior = smoother_diag.update(param_ensemble)
+    parameters = parameters.astype(dtype)
+    responses = responses.astype(dtype)
+    observations = observations.astype(dtype)
+    covariance = covariance.astype(dtype)
+
+    smoother = ies.SIES(
+        parameters=parameters,
+        covariance=covariance,
+        observations=observations,
+        seed=rng,
+    )
+
+    X_posterior = smoother.sies_iteration(responses)
 
     assert X_posterior.dtype == dtype
 
@@ -734,16 +786,12 @@
     import pytest
 
     # --durations=10  <- May be used to show potentially slow tests
+
     pytest.main(
         args=[
             __file__,
             "--doctest-modules",
             "-v",
-<<<<<<< HEAD
-            "-k test_that_posterior_covariance_is_smaller_than_prior",
-=======
-            "-v",
-            "-k test_that_float_dtypes_are_preserved",
->>>>>>> f5667659
+            "-k test_that_update_correctly_multiples_gaussians",
         ]
     )