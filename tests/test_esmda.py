"""
Ensemble Smoother with Multiple Data Assimilation (ES-MDA)
----------------------------------------------------------



References
----------

Emerick, A.A., Reynolds, A.C. History matching time-lapse seismic data using
the ensemble Kalman filter with multiple data assimilations.
Comput Geosci 16, 639–659 (2012). https://doi.org/10.1007/s10596-012-9275-5

Alexandre A. Emerick, Albert C. Reynolds.
Ensemble smoother with multiple data assimilation.
Computers & Geosciences, Volume 55, 2013, Pages 3-15, ISSN 0098-3004,
https://doi.org/10.1016/j.cageo.2012.03.011.

https://gitlab.com/antoinecollet5/pyesmda

"""

import numpy as np
import pytest

from iterative_ensemble_smoother.esmda import ESMDA
from iterative_ensemble_smoother.esmda_inversion import empirical_cross_covariance


class TestESMDA:
    @pytest.mark.parametrize("seed", list(range(10)))
    @pytest.mark.parametrize("inversion", ["exact", "subspace"])
    def test_that_diagonal_covariance_gives_same_answer_as_dense(self, seed, inversion):
        rng = np.random.default_rng(seed)

        num_outputs = rng.choice([5, 10, 15, 25])
        num_inputs = rng.choice([5, 10, 15, 25])
        num_ensemble = rng.choice([5, 10, 15, 25])
        alpha = rng.choice([1, 3, 5])

        # Prior is N(0, 1)
        X_prior = rng.normal(size=(num_inputs, num_ensemble))
        Y_prior = rng.normal(size=(num_outputs, num_ensemble))

        # Measurement errors
        C_D = np.exp(rng.normal(size=num_outputs))

        # Observations
        observations = rng.normal(size=num_outputs, loc=1)

        esmda = ESMDA(C_D, observations, alpha=alpha, seed=seed, inversion=inversion)
        X_posterior1 = np.copy(X_prior)
        for _ in range(esmda.num_assimilations()):
            X_posterior1 = esmda.assimilate(X_posterior1, Y_prior)

        esmda = ESMDA(
            np.diag(C_D), observations, alpha=alpha, seed=seed, inversion=inversion
        )
        X_posterior2 = np.copy(X_prior)
        for _ in range(esmda.num_assimilations()):
            X_posterior2 = esmda.assimilate(X_posterior2, Y_prior)

        assert np.allclose(X_posterior1, X_posterior2)

    @pytest.mark.parametrize("num_ensemble", [2**i for i in range(2, 10)])
    def test_that_using_example_mask_only_updates_those_parameters(self, num_ensemble):
        seed = num_ensemble
        rng = np.random.default_rng(seed)
        alpha = rng.choice(np.array([5, 10, 25, 50]))  # Random alpha

        num_outputs = 2
        num_inputs = 1

        def g(x):
            """Transform a single ensemble member."""
            return np.array([np.sin(x / 2), x])

        def G(X):
            """Transform all ensemble members."""
            return np.array([g(x_i) for x_i in X.T]).squeeze().T

        # Create an ensemble mask and set half the entries randomly to True
        ensemble_mask = np.zeros(num_ensemble, dtype=bool)
        idx = rng.choice(num_ensemble, size=num_ensemble // 2, replace=False)
        ensemble_mask[idx] = True

        # Prior is N(0, 1)
        X_prior = rng.normal(size=(num_inputs, num_ensemble))

        # Measurement errors
        C_D = np.eye(num_outputs)

        # The true inputs and observations, a result of running with X_true = 1
        X_true = np.ones(shape=(num_inputs,))
        observations = G(X_true)

        # Prepare ESMDA instance running with lower number of ensemble members
        esmda_subset = ESMDA(C_D, observations, alpha=alpha, seed=seed)
        X_i_subset = np.copy(X_prior[:, ensemble_mask])

        # Prepare ESMDA instance running with all ensemble members
        esmda_masked = ESMDA(C_D, observations, alpha=alpha, seed=seed)
        X_i = np.copy(X_prior)

        # Run both
        for _ in range(esmda_subset.num_assimilations()):
            X_i_subset = esmda_subset.assimilate(X_i_subset, G(X_i_subset))
            X_i = esmda_masked.assimilate(X_i, G(X_i), ensemble_mask=ensemble_mask)

            # Exactly the same result (seed value for both must be equal )
            assert np.allclose(X_i_subset, X_i[:, ensemble_mask])

    @pytest.mark.parametrize(
        "num_ensemble",
        [10, 100, 1000],
    )
    def test_that_alpha_as_integer_and_array_returns_same_result(self, num_ensemble):
        seed = num_ensemble
        rng = np.random.default_rng(seed)

        num_outputs = 2
        num_inputs = 1

        def g(x):
            """Transform a single ensemble member."""
            return np.array([np.sin(x / 2), x]) + 5

        def G(X):
            """Transform all ensemble members."""
            return np.array([g(x_i) for x_i in X.T]).squeeze().T

        # Prior is N(0, 1)
        X_prior = rng.normal(size=(num_inputs, num_ensemble))

        # Measurement errors
        C_D = np.eye(num_outputs)

        # The true inputs and observations, a result of running with N(1, 1)
        X_true = rng.normal(size=(num_inputs,)) + 1
        observations = G(X_true)

        # Create ESMDA instance from an integer `alpha` and run it
        esmda_integer = ESMDA(C_D, observations, alpha=5, seed=seed)
        X_i_int = np.copy(X_prior)
        for _ in range(esmda_integer.num_assimilations()):
            X_i_int = esmda_integer.assimilate(X_i_int, G(X_i_int))

        # Create another ESMDA instance from a vector `alpha` and run it
        esmda_array = ESMDA(C_D, observations, alpha=np.ones(5), seed=seed)
        X_i_array = np.copy(X_prior)
        for _ in range(esmda_array.num_assimilations()):
            X_i_array = esmda_array.assimilate(X_i_array, G(X_i_array))

        # Exactly the same result with equal seeds
        assert np.allclose(X_i_int, X_i_array)

    # Linear transformation a x + b
    @pytest.mark.parametrize("a", [-2, 1, 3, 9])
    @pytest.mark.parametrize("b", [-2, 0, 1])
    # Likelihood information
    @pytest.mark.parametrize("X_true", [-2, 5, 10, 15])
    @pytest.mark.parametrize("C_D", [1, 3, 9])
    # Prior information
    @pytest.mark.parametrize("mu", [-1, 0, 6, 12])
    @pytest.mark.parametrize("S", [1, 3, 9])
    def test_that_result_corresponds_with_theory_for_1D_gauss_linear_case(
        self, mu, S, X_true, C_D, a, b
    ):
        # Here we test on a Guass-linear case.
        # The section "2.3.3 Bayes’ theorem for Gaussian variables" in the book
        # Pattern Recognition and Machine Learning by Bishop (2006) states that if
        # p(x)   = N(x | mu, S)
        # p(y|x) = N(y | a * x + b, C_D)
        # then
        # p(x | y) has
        # covariance COV = inv(inv(S) + a * inv(C_D) * a)
        # mean      MEAN = COV (a * inv(C_D) * (y - b) + inv(S) * mu)
        def G(X):
            """Transform all ensemble members."""
            return a * X + b

        # Analytical solution given by Bishop
        def inv(x):
<<<<<<< HEAD
            # Matrix inversion for 1D matrix
            return 1 / x
=======
            return 1 / x  # Matrix inversion for 1D matrix
>>>>>>> 627dc844

        COV = inv(inv(S) + a * inv(C_D) * a)
        MEAN = COV * ((a * inv(C_D)) * (G(X_true) - b) + inv(S) * mu)

        num_ensemble = 1_000
        num_inputs = 1

        # Create a random number generator
        parameters = [mu, S, X_true, C_D, a, b]
        seed = abs(sum(p_i * 10**i for i, p_i in enumerate(parameters)))
        rng = np.random.default_rng(seed)

        # Prior is p(x) ~ N(mu, S)
        X_prior = rng.normal(size=(num_inputs, num_ensemble), loc=mu, scale=np.sqrt(S))

        # Create ESMDA instance
        esmda = ESMDA(np.atleast_2d([C_D]), G(np.atleast_1d(X_true)), alpha=1, seed=rng)
        X_i = X_prior
        for _ in range(esmda.num_assimilations()):
            X_i = esmda.assimilate(X_i, G(X_i))

        # Check that analytical solution is close to ESMDA posterior
        # np.isclose(a, b) := abs(`a` - `b`) <= (`atol` + `rtol` * abs(`b`))
        assert np.isclose(X_i.mean(), MEAN, rtol=0.1, atol=0.2)
        assert np.isclose(X_i.var(ddof=1), COV, rtol=0.1, atol=0.1)

    @pytest.mark.parametrize("seed", list(range(100)))
    def test_that_result_corresponds_with_theory_for_gauss_linear_case(self, seed):
        # Here we test on a Guass-linear case.
        # The section "2.3.3 Bayes’ theorem for Gaussian variables" in the book
        # Pattern Recognition and Machine Learning by Bishop (2006) states that if
        # p(x)   = N(x | mu, C_M)
        # p(y|x) = N(y | A x + b, C_D)
        # then
        # p(x | y) has
        # covariance COV = inv(inv(C_M) + A^T @ inv(C_D) @ A)
        # mean      MEAN = COV (A^T * inv(C_D) * (y - b) + inv(C_M) * mu)
        #                = mu + C_M A^T (A C_M A^T + C_D)^-1 A (x - mu)

        # Generate data
        rng = np.random.default_rng(seed)
        num_ensemble = 10_000
        num_inputs, num_outputs = 5, 4

        # Inputs
        mu = rng.normal(size=num_inputs)
        C_M_factor = rng.normal(size=(num_inputs, num_inputs))
        C_M = C_M_factor.T @ C_M_factor + np.eye(num_inputs)

        # Transformation
        A = rng.normal(size=(num_outputs, num_inputs))
        b = rng.normal(size=num_outputs)

        def G(x):
            if x.ndim == 1:
                return A @ x + b
            else:
                return (b.reshape(-1, 1) + (A @ x)).squeeze()

        assert np.allclose(
            G(np.arange(num_inputs)), G(np.arange(num_inputs).reshape(-1, 1)).squeeze()
        )

        # Output covariance
        C_D_factor = rng.normal(size=(num_outputs, num_outputs))
        C_D = C_D_factor.T @ C_D_factor + np.eye(num_outputs)

        # Analytical solution given by Bishop
        X_true = mu + 10
        inv = np.linalg.inv
        COV = inv(inv(C_M) + A.T @ inv(C_D) @ A)
        MEAN = COV @ ((A.T @ inv(C_D)) @ (G(X_true) - b) + inv(C_M) @ mu)
        MEAN2 = mu + C_M @ A.T @ inv(A @ C_M @ A.T + C_D) @ A @ (X_true - mu)
        assert np.allclose(MEAN, MEAN2)  # Both ways to compute mean is equivalent

        # Prior is p(x) ~ N(mu, C_M)
        X_prior = rng.multivariate_normal(mean=mu, cov=C_M, size=num_ensemble).T
        assert G(X_prior).shape == (num_outputs, num_ensemble)

        # Create ESMDA instance
        esmda = ESMDA(C_D, G(X_true), alpha=1, seed=rng)
        X_i = np.copy(X_prior)
        for _ in range(esmda.num_assimilations()):
            X_i = esmda.assimilate(X_i, G(X_i))

        # Check that analytical solution is close to ESMDA posterior
        relative_error_mean = np.linalg.norm(X_i.mean(axis=1) - MEAN) / np.linalg.norm(
            MEAN
        )
        print("relative_error_mean", relative_error_mean)

        assert relative_error_mean < 0.05

        # TODO: The errors in the covariance matrix estimation is always pretty high
        # why is this?
        covariance = empirical_cross_covariance(X_i, X_i)
        relative_error_covariance = np.linalg.norm((covariance - COV)) / np.linalg.norm(
            COV
        )
        print("relative_error_covariance", relative_error_covariance)

        assert relative_error_covariance < 1.2

    # Likelihood information
    @pytest.mark.parametrize("X_true", [5, 10])
    @pytest.mark.parametrize("C_D", [1, 3])
    # Prior information
    @pytest.mark.parametrize("mu", [0, 2, 4])
    @pytest.mark.parametrize("S", [1, 3, 9])
    # Number of iterations
    @pytest.mark.parametrize("alpha", [5, 10, 15])
    def test_that_single_and_multiple_assimil_give_same_res_for_1D_gauss_linear_case(
        self, alpha, mu, S, X_true, C_D
    ):
        # Here we test on a Guass-linear case.
        # The section "2.3.3 Bayes' theorem for Gaussian variables" in the book
        # Pattern Recognition and Machine Learning by Bishop (2006) states that if
        # p(x)   = N(x | mu, S)
        # p(y|x) = N(y | a * x + b, C_D)
        # then
        # p(x | y) has
        # covariance COV = inv(inv(S) + a * inv(C_D) * a)
        # mean      MEAN = COV (a * inv(C_D) * (y - b) + inv(S) * mu)

        def G(X):
            """Transform all ensemble members."""
            a, b = 1, 1
            return a * X + b

        num_ensemble = 10_000
        num_inputs = 1

        # Create a random number generator
        parameters = [alpha, mu, S, X_true, C_D]
        seed = abs(sum(p_i * 10**i for i, p_i in enumerate(parameters)))
        rng = np.random.default_rng(seed)

        # Prior is p(x) ~ N(mu, S)
        X_prior = rng.normal(size=(num_inputs, num_ensemble), loc=mu, scale=np.sqrt(S))

        # Create ESMDA instance with single iteration
        esmda = ESMDA(np.diag([C_D]), G(np.atleast_1d(X_true)), alpha=1, seed=rng)
        X_i_single = np.copy(X_prior)
        for _ in range(esmda.num_assimilations()):
            X_i_single = esmda.assimilate(X_i_single, G(X_i_single))

        # Create ESMDA instance with multiple iterations
        esmda = ESMDA(np.diag([C_D]), G(np.atleast_1d(X_true)), alpha=alpha, seed=rng)
        X_i_multiple = np.copy(X_prior)
        for _ in range(esmda.num_assimilations()):
            X_i_multiple = esmda.assimilate(X_i_multiple, G(X_i_multiple))

        # Check that summary statistics of solutions are close to each other
        # np.isclose(a, b) := abs(`a` - `b`) <= (`atol` + `rtol` * abs(`b`))
        assert np.isclose(X_i_single.mean(), X_i_multiple.mean(), rtol=0.05)
        assert np.isclose(X_i_single.var(), X_i_multiple.var(), rtol=0.1)


class TestESMDAMemory:
    @pytest.fixture
    def setup(self):
        rng = np.random.default_rng(42)

        num_outputs = 10_000
        num_inputs = 1_000
        num_ensemble = 100

        # Prior is N(0, 1)
        X_prior = rng.normal(size=(num_inputs, num_ensemble))
        Y_prior = rng.normal(size=(num_outputs, num_ensemble))

        # Measurement errors
        C_D = np.exp(rng.normal(size=num_outputs))

        # Observations
        observations = rng.normal(size=num_outputs, loc=1)

        return X_prior, Y_prior, C_D, observations

    @pytest.mark.limit_memory("138 MB")
    def test_ESMDA_memory_usage_subspace_inversion(self, setup):
        # TODO: Currently this is a regression test. Work to improve memory usage.

        X_prior, Y_prior, C_D, observations = setup

        # Create ESMDA instance from an integer `alpha` and run it
        esmda = ESMDA(C_D, observations, alpha=1, seed=1, inversion="subspace")

        for _ in range(esmda.num_assimilations()):
            esmda.assimilate(X_prior, Y_prior)

    @pytest.mark.parametrize("inversion", ["exact", "subspace"])
    @pytest.mark.parametrize("dtype", [np.float32, np.float64])
    @pytest.mark.parametrize("diagonal", [True, False])
    def test_that_float_dtypes_are_preserved(self, inversion, dtype, diagonal):
        """If every matrix passed is of a certain dtype, then the output
        should also be of the same dtype. 'linalg' does not support float16
        nor float128."""

        rng = np.random.default_rng(42)

        num_outputs = 20
        num_inputs = 10
        num_ensemble = 25

        # Prior is N(0, 1)
        X_prior = rng.normal(size=(num_inputs, num_ensemble))
        Y_prior = rng.normal(size=(num_outputs, num_ensemble))

        # Measurement errors
        C_D = np.exp(rng.normal(size=num_outputs))
        if not diagonal:
            C_D = np.diag(C_D)

        # Observations
        observations = rng.normal(size=num_outputs, loc=1)

        # Convert types
        X_prior = X_prior.astype(dtype)
        Y_prior = Y_prior.astype(dtype)
        C_D = C_D.astype(dtype)
        observations = observations.astype(dtype)

        # Create ESMDA instance from an integer `alpha` and run it
        esmda = ESMDA(C_D, observations, alpha=1, seed=1, inversion=inversion)

        for _ in range(esmda.num_assimilations()):
            X_posterior = esmda.assimilate(X_prior, Y_prior)

        # Check that dtype of returned array matches input dtype
        assert X_posterior.dtype == dtype


if __name__ == "__main__":
    import pytest

    pytest.main(
        args=[
            __file__,
            "-v",
            "-k test_that_float_dtypes_are_preserved",
        ]
    )<|MERGE_RESOLUTION|>--- conflicted
+++ resolved
@@ -181,12 +181,8 @@
 
         # Analytical solution given by Bishop
         def inv(x):
-<<<<<<< HEAD
             # Matrix inversion for 1D matrix
             return 1 / x
-=======
-            return 1 / x  # Matrix inversion for 1D matrix
->>>>>>> 627dc844
 
         COV = inv(inv(S) + a * inv(C_D) * a)
         MEAN = COV * ((a * inv(C_D)) * (G(X_true) - b) + inv(S) * mu)
