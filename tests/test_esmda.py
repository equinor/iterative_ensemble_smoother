"""
Ensemble Smoother with Multiple Data Assimilation (ES-MDA)
----------------------------------------------------------



References
----------

Emerick, A.A., Reynolds, A.C. History matching time-lapse seismic data using
the ensemble Kalman filter with multiple data assimilations.
Comput Geosci 16, 639–659 (2012). https://doi.org/10.1007/s10596-012-9275-5

Alexandre A. Emerick, Albert C. Reynolds.
Ensemble smoother with multiple data assimilation.
Computers & Geosciences, Volume 55, 2013, Pages 3-15, ISSN 0098-3004,
https://doi.org/10.1016/j.cageo.2012.03.011.

https://gitlab.com/antoinecollet5/pyesmda

"""

import numpy as np
import pytest

from iterative_ensemble_smoother.esmda import ESMDA
from iterative_ensemble_smoother.esmda_inversion import empirical_cross_covariance


class TestESMDA:
    @pytest.mark.parametrize("seed", list(range(10)))
    @pytest.mark.parametrize("inversion", ["exact", "subspace"])
    def test_that_diagonal_covariance_gives_same_answer_as_dense(self, seed, inversion):
        rng = np.random.default_rng(seed)

        num_outputs = rng.choice([5, 10, 15, 25])
        num_inputs = rng.choice([5, 10, 15, 25])
        num_ensemble = rng.choice([5, 10, 15, 25])
        alpha = rng.choice([1, 3, 5])

        # Prior is N(0, 1)
        X_prior = rng.normal(size=(num_inputs, num_ensemble))
        Y_prior = rng.normal(size=(num_outputs, num_ensemble))

        # Measurement errors
        covariance = np.exp(rng.normal(size=num_outputs))

        # Observations
        observations = rng.normal(size=num_outputs, loc=1)

        esmda = ESMDA(
            covariance, observations, alpha=alpha, seed=seed, inversion=inversion
        )
        X_posterior1 = np.copy(X_prior)
        for _ in range(esmda.num_assimilations()):
            X_posterior1 = esmda.assimilate(X_posterior1, Y_prior)

        esmda = ESMDA(
            np.diag(covariance),
            observations,
            alpha=alpha,
            seed=seed,
            inversion=inversion,
        )
        X_posterior2 = np.copy(X_prior)
        for _ in range(esmda.num_assimilations()):
            X_posterior2 = esmda.assimilate(X_posterior2, Y_prior)

        assert np.allclose(X_posterior1, X_posterior2)

    @pytest.mark.parametrize("num_ensemble", [2**i for i in range(2, 10)])
    def test_that_realizations_may_die(self, num_ensemble):
        seed = num_ensemble
        rng = np.random.default_rng(seed)
        alpha = rng.choice(np.array([5, 10, 25, 50]))  # Random alpha

        num_outputs = 2
        num_inputs = 1

        def g(x):
            """Transform a single ensemble member."""
            return np.array([np.sin(x / 2), x])

        def G(X):
            """Transform all ensemble members."""
            return np.array([g(x_i) for x_i in X.T]).squeeze().T

        # Create an ensemble mask and set half the entries randomly to True
        ensemble_mask = np.zeros(num_ensemble, dtype=bool)
        idx = rng.choice(num_ensemble, size=num_ensemble // 2, replace=False)
        ensemble_mask[idx] = True

        # Prior is N(0, 1)
        X_prior = rng.normal(size=(num_inputs, num_ensemble))

        # Measurement errors
        covariance = np.eye(num_outputs)

        # The true inputs and observations, a result of running with X_true = 1
        X_true = np.ones(shape=(num_inputs,))
        observations = G(X_true)

        # Prepare ESMDA instance running with lower number of ensemble members
<<<<<<< HEAD
        esmda_subset = ESMDA(C_D, observations, alpha=alpha, seed=seed)

=======
        esmda_subset = ESMDA(covariance, observations, alpha=alpha, seed=seed)
        X_i_subset = np.copy(X_prior[:, ensemble_mask])

        # Prepare ESMDA instance running with all ensemble members
        esmda_masked = ESMDA(covariance, observations, alpha=alpha, seed=seed)
>>>>>>> f616c88c
        X_i = np.copy(X_prior)

        for _ in range(esmda_subset.num_assimilations()):
            ensemble_mask = np.zeros(num_ensemble, dtype=bool)
            idx = rng.choice(num_ensemble, size=num_ensemble // 2, replace=False)
            ensemble_mask[idx] = True

            # Run simulations
            X_i_subset = X_i[:, ensemble_mask]
            Y_i_subset = G(X_i_subset)

            X_i_subset = esmda_subset.assimilate(X_i_subset, Y_i_subset)

    @pytest.mark.parametrize(
        "num_ensemble",
        [10, 100, 1000],
    )
    def test_that_alpha_as_integer_and_array_returns_same_result(self, num_ensemble):
        seed = num_ensemble
        rng = np.random.default_rng(seed)

        num_outputs = 2
        num_inputs = 1

        def g(x):
            """Transform a single ensemble member."""
            return np.array([np.sin(x / 2), x]) + 5

        def G(X):
            """Transform all ensemble members."""
            return np.array([g(x_i) for x_i in X.T]).squeeze().T

        # Prior is N(0, 1)
        X_prior = rng.normal(size=(num_inputs, num_ensemble))

        # Measurement errors
        covariance = np.eye(num_outputs)

        # The true inputs and observations, a result of running with N(1, 1)
        X_true = rng.normal(size=(num_inputs,)) + 1
        observations = G(X_true)

        # Create ESMDA instance from an integer `alpha` and run it
        esmda_integer = ESMDA(covariance, observations, alpha=5, seed=seed)
        X_i_int = np.copy(X_prior)
        for _ in range(esmda_integer.num_assimilations()):
            X_i_int = esmda_integer.assimilate(X_i_int, G(X_i_int))

        # Create another ESMDA instance from a vector `alpha` and run it
        esmda_array = ESMDA(covariance, observations, alpha=np.ones(5), seed=seed)
        X_i_array = np.copy(X_prior)
        for _ in range(esmda_array.num_assimilations()):
            X_i_array = esmda_array.assimilate(X_i_array, G(X_i_array))

        # Exactly the same result with equal seeds
        assert np.allclose(X_i_int, X_i_array)

    # Linear transformation a x + b
    @pytest.mark.parametrize("a", [-2, 1, 3, 9])
    @pytest.mark.parametrize("b", [-2, 0, 1])
    # Likelihood information
    @pytest.mark.parametrize("X_true", [-2, 5, 10, 15])
    @pytest.mark.parametrize("C_D", [1, 3, 9])
    # Prior information
    @pytest.mark.parametrize("mu", [-1, 0, 6, 12])
    @pytest.mark.parametrize("S", [1, 3, 9])
    def test_that_result_corresponds_with_theory_for_1D_gauss_linear_case(
        self, mu, S, X_true, C_D, a, b
    ):
        # Here we test on a Guass-linear case.
        # The section "2.3.3 Bayes’ theorem for Gaussian variables" in the book
        # Pattern Recognition and Machine Learning by Bishop (2006) states that if
        # p(x)   = N(x | mu, S)
        # p(y|x) = N(y | a * x + b, C_D)
        # then
        # p(x | y) has
        # covariance COV = inv(inv(S) + a * inv(C_D) * a)
        # mean      MEAN = COV (a * inv(C_D) * (y - b) + inv(S) * mu)
        def G(X):
            """Transform all ensemble members."""
            return a * X + b

        # Analytical solution given by Bishop
        def inv(x):
            # Matrix inversion for 1D matrix
            return 1 / x

        COV = inv(inv(S) + a * inv(C_D) * a)
        MEAN = COV * ((a * inv(C_D)) * (G(X_true) - b) + inv(S) * mu)

        num_ensemble = 1_000
        num_inputs = 1

        # Create a random number generator
        parameters = [mu, S, X_true, C_D, a, b]
        seed = abs(sum(p_i * 10**i for i, p_i in enumerate(parameters)))
        rng = np.random.default_rng(seed)

        # Prior is p(x) ~ N(mu, S)
        X_prior = rng.normal(size=(num_inputs, num_ensemble), loc=mu, scale=np.sqrt(S))

        # Create ESMDA instance
        esmda = ESMDA(np.atleast_2d([C_D]), G(np.atleast_1d(X_true)), alpha=1, seed=rng)
        X_i = X_prior
        for _ in range(esmda.num_assimilations()):
            X_i = esmda.assimilate(X_i, G(X_i))

        # Check that analytical solution is close to ESMDA posterior
        # np.isclose(a, b) := abs(`a` - `b`) <= (`atol` + `rtol` * abs(`b`))
        assert np.isclose(X_i.mean(), MEAN, rtol=0.1, atol=0.2)
        assert np.isclose(X_i.var(ddof=1), COV, rtol=0.1, atol=0.1)

    @pytest.mark.parametrize("seed", list(range(100)))
    def test_that_result_corresponds_with_theory_for_gauss_linear_case(self, seed):
        # Here we test on a Guass-linear case.
        # The section "2.3.3 Bayes’ theorem for Gaussian variables" in the book
        # Pattern Recognition and Machine Learning by Bishop (2006) states that if
        # p(x)   = N(x | mu, C_M)
        # p(y|x) = N(y | A x + b, C_D)
        # then
        # p(x | y) has
        # covariance COV = inv(inv(C_M) + A^T @ inv(C_D) @ A)
        # mean      MEAN = COV (A^T * inv(C_D) * (y - b) + inv(C_M) * mu)
        #                = mu + C_M A^T (A C_M A^T + C_D)^-1 A (x - mu)

        # Generate data
        rng = np.random.default_rng(seed)
        num_ensemble = 10_000
        num_inputs, num_outputs = 5, 4

        # Inputs
        mu = rng.normal(size=num_inputs)
        C_M_factor = rng.normal(size=(num_inputs, num_inputs))
        C_M = C_M_factor.T @ C_M_factor + np.eye(num_inputs)

        # Transformation
        A = rng.normal(size=(num_outputs, num_inputs))
        b = rng.normal(size=num_outputs)

        def G(x):
            if x.ndim == 1:
                return A @ x + b
            else:
                return (b.reshape(-1, 1) + (A @ x)).squeeze()

        assert np.allclose(
            G(np.arange(num_inputs)), G(np.arange(num_inputs).reshape(-1, 1)).squeeze()
        )

        # Output covariance
        C_D_factor = rng.normal(size=(num_outputs, num_outputs))
        C_D = C_D_factor.T @ C_D_factor + np.eye(num_outputs)

        # Analytical solution given by Bishop
        X_true = mu + 10
        inv = np.linalg.inv
        COV = inv(inv(C_M) + A.T @ inv(C_D) @ A)
        MEAN = COV @ ((A.T @ inv(C_D)) @ (G(X_true) - b) + inv(C_M) @ mu)
        MEAN2 = mu + C_M @ A.T @ inv(A @ C_M @ A.T + C_D) @ A @ (X_true - mu)
        assert np.allclose(MEAN, MEAN2)  # Both ways to compute mean is equivalent

        # Prior is p(x) ~ N(mu, C_M)
        X_prior = rng.multivariate_normal(mean=mu, cov=C_M, size=num_ensemble).T
        assert G(X_prior).shape == (num_outputs, num_ensemble)

        # Create ESMDA instance
        esmda = ESMDA(C_D, G(X_true), alpha=1, seed=rng)
        X_i = np.copy(X_prior)
        for _ in range(esmda.num_assimilations()):
            X_i = esmda.assimilate(X_i, G(X_i))

        # Check that analytical solution is close to ESMDA posterior
        relative_error_mean = np.linalg.norm(X_i.mean(axis=1) - MEAN) / np.linalg.norm(
            MEAN
        )
        print("relative_error_mean", relative_error_mean)

        assert relative_error_mean < 0.05

        # TODO: The errors in the covariance matrix estimation is always pretty high
        # why is this?
        covariance = empirical_cross_covariance(X_i, X_i)
        relative_error_covariance = np.linalg.norm((covariance - COV)) / np.linalg.norm(
            COV
        )
        print("relative_error_covariance", relative_error_covariance)

        assert relative_error_covariance < 1.2

    # Likelihood information
    @pytest.mark.parametrize("X_true", [5, 10])
    @pytest.mark.parametrize("C_D", [1, 3])
    # Prior information
    @pytest.mark.parametrize("mu", [0, 2, 4])
    @pytest.mark.parametrize("S", [1, 3, 9])
    # Number of iterations
    @pytest.mark.parametrize("alpha", [5, 10, 15])
    def test_that_single_and_multiple_assimil_give_same_res_for_1D_gauss_linear_case(
        self, alpha, mu, S, X_true, C_D
    ):
        # Here we test on a Guass-linear case.
        # The section "2.3.3 Bayes' theorem for Gaussian variables" in the book
        # Pattern Recognition and Machine Learning by Bishop (2006) states that if
        # p(x)   = N(x | mu, S)
        # p(y|x) = N(y | a * x + b, C_D)
        # then
        # p(x | y) has
        # covariance COV = inv(inv(S) + a * inv(C_D) * a)
        # mean      MEAN = COV (a * inv(C_D) * (y - b) + inv(S) * mu)

        def G(X):
            """Transform all ensemble members."""
            a, b = 1, 1
            return a * X + b

        num_ensemble = 10_000
        num_inputs = 1

        # Create a random number generator
        parameters = [alpha, mu, S, X_true, C_D]
        seed = abs(sum(p_i * 10**i for i, p_i in enumerate(parameters)))
        rng = np.random.default_rng(seed)

        # Prior is p(x) ~ N(mu, S)
        X_prior = rng.normal(size=(num_inputs, num_ensemble), loc=mu, scale=np.sqrt(S))

        # Create ESMDA instance with single iteration
        esmda = ESMDA(np.diag([C_D]), G(np.atleast_1d(X_true)), alpha=1, seed=rng)
        X_i_single = np.copy(X_prior)
        for _ in range(esmda.num_assimilations()):
            X_i_single = esmda.assimilate(X_i_single, G(X_i_single))

        # Create ESMDA instance with multiple iterations
        esmda = ESMDA(np.diag([C_D]), G(np.atleast_1d(X_true)), alpha=alpha, seed=rng)
        X_i_multiple = np.copy(X_prior)
        for _ in range(esmda.num_assimilations()):
            X_i_multiple = esmda.assimilate(X_i_multiple, G(X_i_multiple))

        # Check that summary statistics of solutions are close to each other
        # np.isclose(a, b) := abs(`a` - `b`) <= (`atol` + `rtol` * abs(`b`))
        assert np.isclose(X_i_single.mean(), X_i_multiple.mean(), rtol=0.05)
        assert np.isclose(X_i_single.var(), X_i_multiple.var(), rtol=0.1)


class TestESMDAMemory:
    @pytest.fixture
    def setup(self):
        rng = np.random.default_rng(42)

        num_outputs = 10_000
        num_inputs = 1_000
        num_ensemble = 100

        # Prior is N(0, 1)
        X_prior = rng.normal(size=(num_inputs, num_ensemble))
        Y_prior = rng.normal(size=(num_outputs, num_ensemble))

        # Measurement errors
        covariance = np.exp(rng.normal(size=num_outputs))

        # Observations
        observations = rng.normal(size=num_outputs, loc=1)

        return X_prior, Y_prior, covariance, observations

    @pytest.mark.limit_memory("55.7 MB")  # Total memory allocated: 119.6MiB
    def test_ESMDA_memory_usage_subspace_inversion_without_overwrite(self, setup):
        # TODO: Currently this is a regression test. Work to improve memory usage.

        X_prior, Y_prior, covariance, observations = setup

        # Create ESMDA instance from an integer `alpha` and run it
        esmda = ESMDA(covariance, observations, alpha=1, seed=1, inversion="subspace")

        for _ in range(esmda.num_assimilations()):
            esmda.assimilate(X_prior, Y_prior)

    @pytest.mark.limit_memory("47.3 MB")  # Total memory allocated: 111.2MiB
    def test_ESMDA_memory_usage_subspace_inversion_with_overwrite(self, setup):
        # TODO: Currently this is a regression test. Work to improve memory usage.

        X_prior, Y_prior, C_D, observations = setup

        # Create ESMDA instance from an integer `alpha` and run it
        esmda = ESMDA(C_D, observations, alpha=1, seed=1, inversion="subspace")

        for _ in range(esmda.num_assimilations()):
            esmda.assimilate(X_prior, Y_prior, overwrite=True)

    @pytest.mark.parametrize("inversion", ["exact", "subspace"])
    @pytest.mark.parametrize("dtype", [np.float32, np.float64])
    @pytest.mark.parametrize("diagonal", [True, False])
    def test_that_float_dtypes_are_preserved(self, inversion, dtype, diagonal):
        """If every matrix passed is of a certain dtype, then the output
        should also be of the same dtype. 'linalg' does not support float16
        nor float128."""

        rng = np.random.default_rng(42)

        num_outputs = 20
        num_inputs = 10
        num_ensemble = 25

        # Prior is N(0, 1)
        X_prior = rng.normal(size=(num_inputs, num_ensemble))
        Y_prior = rng.normal(size=(num_outputs, num_ensemble))

        # Measurement errors
        covariance = np.exp(rng.normal(size=num_outputs))
        if not diagonal:
            covariance = np.diag(covariance)

        # Observations
        observations = rng.normal(size=num_outputs, loc=1)

        # Convert types
        X_prior = X_prior.astype(dtype)
        Y_prior = Y_prior.astype(dtype)
        covariance = covariance.astype(dtype)
        observations = observations.astype(dtype)

        # Create ESMDA instance from an integer `alpha` and run it
        esmda = ESMDA(covariance, observations, alpha=1, seed=1, inversion=inversion)

        for _ in range(esmda.num_assimilations()):
            X_posterior = esmda.assimilate(X_prior, Y_prior)

        # Check that dtype of returned array matches input dtype
        assert X_posterior.dtype == dtype


class TestESMDAAPI:
    def test_regression(self):
        # It's OK to change this test, but know that if the test changes,
        # then the results differ from what they were before

        # Create problem instance
        rng = np.random.default_rng(42)

        num_outputs = 4
        num_inputs = 4
        num_ensemble = 5

        A = rng.normal(size=(num_outputs, num_inputs))

        def g(X):
            return A @ X

        # Prior is N(0, 1)
        X_prior = rng.normal(size=(num_inputs, num_ensemble))

        covariance = np.exp(rng.normal(size=num_outputs))
        observations = rng.normal(size=num_outputs, loc=1)

        # =========== Use the high level API ===========
        smoother = ESMDA(
            C_D=covariance,
            observations=observations,
            alpha=10,
            seed=rng,
        )
        X = np.copy(X_prior)
        for iteration in range(smoother.num_assimilations()):
            X = smoother.assimilate(X, g(X))

        X_ans = np.array(
            [
                [0.19021822, -0.80602453, 0.23266013, -0.03234797, -0.34627429],
                [-0.47379395, 0.53463582, -0.08714118, -0.36288531, -0.01436311],
                [0.0158433, 1.0190748, 1.11211383, 0.53817855, 1.00879112],
                [-0.87604819, 0.50820663, 0.07857829, 0.45257449, -0.01551921],
            ]
        )

        assert np.allclose(X, X_ans)

    def test_row_by_row_assimilation(self):
        inversion = "exact"

        # Create problem instance
        rng = np.random.default_rng(42)

        num_outputs = 200
        num_inputs = 15
        num_ensemble = 10

        A = rng.normal(size=(num_outputs, num_inputs))

        def g(X):
            return A @ X

        # Prior is N(0, 1)
        X_prior = rng.normal(size=(num_inputs, num_ensemble))

        covariance = np.exp(rng.normal(size=num_outputs))
        observations = rng.normal(size=num_outputs, loc=1)

        # =========== Use the high level API ===========
        smoother = ESMDA(
            C_D=covariance,
            observations=observations,
            alpha=2,
            inversion=inversion,
            seed=1,
        )
        X = np.copy(X_prior)
        for iteration in range(smoother.num_assimilations()):
            X = smoother.assimilate(X, g(X))

        X_posterior_highlevel_API = np.copy(X)

        # =========== Use the low-level level API ===========
        smoother = ESMDA(
            C_D=covariance,
            observations=observations,
            alpha=2,
            inversion=inversion,
            seed=1,
        )
        X = np.copy(X_prior)
        for alpha in [2, 2]:
            # Permute the observations
            D = smoother.get_D(size=(num_outputs, num_ensemble), alpha=alpha)

            # Construct a matrix W so that the update is: X += X @ W
            W = smoother._inversion_methods[inversion](
                alpha=alpha, C_D=covariance, D=D, Y=g(X), X=X, return_W=True
            )

            # Apply the update row over each row (parameter) in the ensemble.
            # Simulating a "streaming" like case
            rows_times_W = []
            # Loop over each row (parameter) in the current ensemble
            for row_i in X:
                rows_times_W.append(row_i @ W)

            # Construct the full X again. X = X + X @ W
            X = X + np.vstack(rows_times_W)

        X_posterior_lowlevel_API = np.copy(X)

        assert np.allclose(X_posterior_highlevel_API, X_posterior_lowlevel_API)


if __name__ == "__main__":
    import pytest

    pytest.main(
        args=[
            __file__,
            "-v",
            "-k TestESMDAAPI",
        ]
    )<|MERGE_RESOLUTION|>--- conflicted
+++ resolved
@@ -101,16 +101,7 @@
         observations = G(X_true)
 
         # Prepare ESMDA instance running with lower number of ensemble members
-<<<<<<< HEAD
-        esmda_subset = ESMDA(C_D, observations, alpha=alpha, seed=seed)
-
-=======
         esmda_subset = ESMDA(covariance, observations, alpha=alpha, seed=seed)
-        X_i_subset = np.copy(X_prior[:, ensemble_mask])
-
-        # Prepare ESMDA instance running with all ensemble members
-        esmda_masked = ESMDA(covariance, observations, alpha=alpha, seed=seed)
->>>>>>> f616c88c
         X_i = np.copy(X_prior)
 
         for _ in range(esmda_subset.num_assimilations()):
@@ -376,7 +367,7 @@
 
         return X_prior, Y_prior, covariance, observations
 
-    @pytest.mark.limit_memory("55.7 MB")  # Total memory allocated: 119.6MiB
+    @pytest.mark.limit_memory("55.7 MB")
     def test_ESMDA_memory_usage_subspace_inversion_without_overwrite(self, setup):
         # TODO: Currently this is a regression test. Work to improve memory usage.
 
@@ -388,7 +379,7 @@
         for _ in range(esmda.num_assimilations()):
             esmda.assimilate(X_prior, Y_prior)
 
-    @pytest.mark.limit_memory("47.3 MB")  # Total memory allocated: 111.2MiB
+    @pytest.mark.limit_memory("47.3 MB")
     def test_ESMDA_memory_usage_subspace_inversion_with_overwrite(self, setup):
         # TODO: Currently this is a regression test. Work to improve memory usage.
 
@@ -467,7 +458,7 @@
 
         # =========== Use the high level API ===========
         smoother = ESMDA(
-            C_D=covariance,
+            covariance=covariance,
             observations=observations,
             alpha=10,
             seed=rng,
@@ -510,7 +501,7 @@
 
         # =========== Use the high level API ===========
         smoother = ESMDA(
-            C_D=covariance,
+            covariance=covariance,
             observations=observations,
             alpha=2,
             inversion=inversion,
@@ -524,7 +515,7 @@
 
         # =========== Use the low-level level API ===========
         smoother = ESMDA(
-            C_D=covariance,
+            covariance=covariance,
             observations=observations,
             alpha=2,
             inversion=inversion,
