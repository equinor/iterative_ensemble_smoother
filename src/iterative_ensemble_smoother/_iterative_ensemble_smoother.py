--- conflicted
+++ resolved
@@ -33,11 +33,8 @@
         steplength_schedule: Optional[Callable[[int], float]] = None,
         seed: Optional[int] = None,
     ):
-<<<<<<< HEAD
-        self._initial_ensemble_size = ensemble_size
         self.iteration = 1
         self.steplength_schedule = steplength_schedule
-        self.coefficient_matrix = np.zeros(shape=(ensemble_size, ensemble_size))
         self.rng = np.random.default_rng(seed)
 
     def _get_E(
@@ -75,11 +72,6 @@
 
         self.E_: npt.NDArray[np.double] = E
         return self.E_
-=======
-        self.iteration_nr = 1
-        self.steplength_schedule = steplength_schedule
-        self.seed = seed
->>>>>>> 2db5d817
 
     def fit(
         self,
@@ -141,19 +133,14 @@
 
         assert 0 < step_length <= 1, "Step length must be in (0, 1]"
 
-<<<<<<< HEAD
         if ensemble_mask is None:
             ensemble_mask = np.ones(ensemble_size, dtype=bool)
 
         self.ensemble_mask = ensemble_mask
-=======
+
         # If it's the first time the method is called, create coeff matrix
         if not hasattr(self, "coefficient_matrix"):
             self.coefficient_matrix = np.zeros(shape=(ensemble_size, ensemble_size))
-
-        # Seed here so we draw the same samples in every iteration (call to update())
-        rng = np.random.default_rng(self.seed)
->>>>>>> 2db5d817
 
         # ---------------------------------------------------------------------
         # ----------- Computations corresponding to algorithm 1 ---------------
