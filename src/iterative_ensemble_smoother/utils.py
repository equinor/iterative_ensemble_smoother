--- conflicted
+++ resolved
@@ -28,21 +28,7 @@
             "response_ensemble and parameter_ensemble must have the same number of columns"
         )
 
-<<<<<<< HEAD
-    if len(observation_errors.shape) == 2:
-=======
-    if noise is not None and noise.shape[1] != ensemble_size:
-        raise ValueError(
-            "noise and response_ensemble must have the same number of columns"
-        )
-
-    if noise is not None and noise.shape[0] != num_responses:
-        raise ValueError(
-            "noise and response_ensemble must have the same number of rows"
-        )
-
     if observation_errors.ndim == 2:
->>>>>>> f48ae7c9
         if observation_errors.shape[0] != observation_errors.shape[1]:
             raise ValueError(
                 "observation_errors as covariance matrix must be a square matrix"
