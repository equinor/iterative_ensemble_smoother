""" Implementation of the iterative ensemble smoother history matching algorithms
from Evensen et al. "Efficient Implementation of an Iterative Ensemble Smoother
for Data Assimilation and Reservoir History Matching"
https://www.frontiersin.org/articles/10.3389/fams.2019.00047/full
"""
try:
    from ._version import version as __version__  # type: ignore
    from ._version import version_tuple
except ImportError:
    __version__ = "unknown version"
    version_tuple = (0, 0, "unknown version", "unknown commit")
<<<<<<< HEAD


=======
from iterative_ensemble_smoother._iterative_ensemble_smoother import ES, SIES
>>>>>>> afc6588a
from iterative_ensemble_smoother.esmda import ESMDA

from iterative_ensemble_smoother.experimental_sies import SIES

__all__ = [
    "SIES",
    "ESMDA",
]<|MERGE_RESOLUTION|>--- conflicted
+++ resolved
@@ -9,12 +9,7 @@
 except ImportError:
     __version__ = "unknown version"
     version_tuple = (0, 0, "unknown version", "unknown commit")
-<<<<<<< HEAD
 
-
-=======
-from iterative_ensemble_smoother._iterative_ensemble_smoother import ES, SIES
->>>>>>> afc6588a
 from iterative_ensemble_smoother.esmda import ESMDA
 
 from iterative_ensemble_smoother.experimental_sies import SIES
