--- conflicted
+++ resolved
@@ -62,18 +62,19 @@
 
 rng = np.random.default_rng(12345)
 
-<<<<<<< HEAD
 plt.rcParams["figure.figsize"] = [8, 3]
 
 
 # %%
-def plot_result(A, response_x_axis):
+def plot_result(A, response_x_axis, title=None):
     """Plot the anharmonic oscillator, as well as marginal
     and joint distributions for the parameters."""
 
     responses = forward_model(A, response_x_axis)
 
     fig, axes = plt.subplots(1, 2 + len(A), figsize=(9, 2.25))
+    if title:
+        fig.suptitle(title)
 
     axes[0].plot(response_x_axis, responses, color="black", alpha=0.1)
     for ax, param, label in zip(axes[1:], A, ["omega", "lambda"]):
@@ -81,19 +82,6 @@
         ax.set_xlabel(label)
 
     axes[-1].scatter(A[0, :], A[1, :], s=5)
-=======
-def plot_result(A, response_x_axis, trans_func=lambda x: x, priors=[], title=None):
-    responses = forward_model(A, priors, response_x_axis)
-    plt.rcParams["figure.figsize"] = [12, 4]
-    fig, axs = plt.subplots(1, 1 + len(A))
-    if title:
-        fig.suptitle(title)
-
-    axs[0].plot(response_x_axis, responses)
-    for i, param in enumerate(A):
-        A_trans = np.array([trans_func(v, *priors[i]) for v in param])
-        axs[i + 1].hist(A_trans, bins="fd")
->>>>>>> 27767641
 
     fig.tight_layout()
     plt.show()
@@ -151,7 +139,7 @@
 
 # %%
 fig, ax = plt.subplots(figsize=(8, 3))
-
+ax.set_title("Anharmonic Oscillator")
 ax.plot(
     np.arange(2500),
     simulate_anharmonic(omega=3.5e-2, lmbda=3e-4, K=2500),
@@ -226,7 +214,7 @@
 plot_result(standard_normal_to_prior(A), response_x_axis)
 
 # %% [markdown]
-# ## Update step
+# ## A single update step
 
 # %%
 plot_result(standard_normal_to_prior(A), response_x_axis)
@@ -252,36 +240,28 @@
     iterations = 4
     smoother = ies.SIES(seed=42)
 
-<<<<<<< HEAD
-    for _ in range(iterations):
-        plot_result(standard_normal_to_prior(A_current), response_x_axis)
+    plot_result(
+        standard_normal_to_prior(A_current),
+        response_x_axis,
+        title="Prior",
+    )
+
+    for iteration in range(iterations):
 
         responses_before = forward_model(
             standard_normal_to_prior(A_current), response_x_axis
         )
-=======
-    plot_result(A_current, response_x_axis, uniform, priors, title="Prior")
-
-    for iteration in range(iterations):
-        # Evaluate model
-        responses_before = forward_model(A_current, priors, response_x_axis)
->>>>>>> 27767641
+
         Y = responses_before[observation_x_axis]
 
         smoother.fit(Y, observation_errors, observation_values)
         A_current = smoother.update(A_current)
 
-<<<<<<< HEAD
-    plot_result(standard_normal_to_prior(A_current), response_x_axis)
-=======
         plot_result(
-            A_current,
+            standard_normal_to_prior(A_current),
             response_x_axis,
-            uniform,
-            priors,
-            title=f"IES iteration {iteration+1}",
+            title=f"SIES iteration {iteration+1}",
         )
->>>>>>> 27767641
 
 
 iterative_smoother(A)
@@ -291,35 +271,7 @@
 # ## ES-MDA (Ensemble Smoother - Multiple Data Assimilation)
 
 # %%
-<<<<<<< HEAD
-def es_mda(A):
-    A_current = np.copy(A)
-    weights = [8, 4, 2, 1]
-    length = sum(1.0 / x for x in weights)
-    weights = [w_i * length for w_i in weights]
-    assert sum(1 / w_i for w_i in weights) == 1
-
-    smoother = ies.ES(seed=42)
-    for weight in weights:
-        plot_result(standard_normal_to_prior(A_current), response_x_axis)
-
-        responses_before = forward_model(
-            standard_normal_to_prior(A_current), response_x_axis
-        )
-        Y = responses_before[observation_x_axis]
-
-        # We take square roots of weights (alpha in paper) since
-        # we're working with the standard deviations as observation
-        # errors, and not the covariance matrix
-        observation_errors_scaled = observation_errors * np.sqrt(weight)
-        smoother.fit(Y, observation_errors_scaled, observation_values)
-        A_current = smoother.update(A_current)
-
-    plot_result(standard_normal_to_prior(A_current), response_x_axis)
-
-
-es_mda(A)
-=======
+
 smoother = ies.ESMDA(
     # Here C_D is a covariance matrix. If a 1D array is passed,
     # it is interpreted as the diagonal of the covariance matrix,
@@ -335,11 +287,13 @@
 
 A_current = np.copy(A)
 
-plot_result(A_current, response_x_axis, uniform, priors, title="Prior")
+plot_result(standard_normal_to_prior(A_current), response_x_axis, title="Prior")
 
 for iteration in range(smoother.num_assimilations()):
     # Evaluate the model
-    responses_before = forward_model(A_current, priors, response_x_axis)
+    responses_before = forward_model(
+        standard_normal_to_prior(A_current), response_x_axis
+    )
     Y = responses_before[observation_x_axis]
 
     # Assimilate data
@@ -347,10 +301,7 @@
 
     # Plot
     plot_result(
-        A_current,
+        standard_normal_to_prior(A_current),
         response_x_axis,
-        uniform,
-        priors,
         title=f"ESMDA iteration {iteration+1}",
-    )
->>>>>>> 27767641
+    )